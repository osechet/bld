--- conflicted
+++ resolved
@@ -72,20 +72,21 @@
         class Projectfile:
             NAME = 'test'
             VERSION = '0.1.0-dev'
-            MODULES = []
+            MODULES = ['main']
         mock_exists.return_value = True
         mock_import_module.return_value = Projectfile()
 
-        p = project.load_project('project_path')
-        assert p.build_dir == 'project_path/build'
+        project_path = os.path.join(os.environ['HOME'], 'test_project')
+        p = project.load_project(project_path)
+        assert p.build_dir == os.path.join(project_path, 'build')
 
     @mock.patch('importlib.import_module')
     @mock.patch('os.path.exists')
-    def test_projectfiler(self, mock_exists, mock_import_module):
+    def test_projectfile(self, mock_exists, mock_import_module):
         class Projectfile:
             NAME = 'test'
             VERSION = '0.1.0-dev'
-            MODULES = []
+            MODULES = ['main']
             BUILD_DIR = '../build'
         mock_exists.return_value = True
         mock_import_module.return_value = Projectfile()
@@ -104,65 +105,29 @@
 
     def test_invalid_name(self):
         with pytest.raises(ProjectException) as exc_info:
-<<<<<<< HEAD
-            Project({'NAME': 'test'}, None, None, None, None, None)
-=======
             Project({'NAME':'test'}, None, None, None, None, None, None)
->>>>>>> 9e3fa61e
         assert exc_info.value.args[0] == "Invalid project name"
 
     def test_invalid_version(self):
         with pytest.raises(ProjectException) as exc_info:
-<<<<<<< HEAD
-            Project({'NAME': 'test'}, 'test', None, None, None, None)
-        assert exc_info.value.args[0] == "Invalid version: None"
-        with pytest.raises(ProjectException) as exc_info:
-            Project({'NAME': 'test'}, 'test', 'dev', None, None, None)
-=======
             Project({'NAME':'test'}, 'test', None, None, None, None, None)
         assert exc_info.value.args[0] == "Invalid version: None"
         with pytest.raises(ProjectException) as exc_info:
             Project({'NAME':'test'}, 'test', 'dev', None, None, None, None)
->>>>>>> 9e3fa61e
         assert exc_info.value.args[0] == "Invalid version: dev"
 
     def test_invalid_modules(self):
         with pytest.raises(ProjectException) as exc_info:
-<<<<<<< HEAD
-            Project({'NAME': 'test'}, 'test', '0.1.0-dev', None, None, None)
-=======
             Project({'NAME':'test'}, 'test', '0.1.0-dev', None, None, None, None)
->>>>>>> 9e3fa61e
         assert exc_info.value.args[0] == "Modules must be defined as a list"
 
     def test_invalid_root_dir(self):
         with pytest.raises(ProjectException) as exc_info:
-<<<<<<< HEAD
-            Project({'NAME': 'test'}, 'test', '0.1.0-dev', [], None, None)
-=======
             Project({'NAME':'test'}, 'test', '0.1.0-dev', ['main'], None, None, None)
->>>>>>> 9e3fa61e
         assert exc_info.value.args[0] == "Invalid root directory"
 
     def test_invalid_build_dir(self):
         with pytest.raises(ProjectException) as exc_info:
-<<<<<<< HEAD
-            Project({'NAME': 'test'}, 'test', '0.1.0-dev', [], 'test', None)
-        assert exc_info.value.args[0] == "Invalid build directory"
-
-    def test_valid_project(self):
-        proj = Project({'NAME': 'test'}, 'test',
-                          '0.1.0-dev', [], 'test', 'test/build')
-        assert proj.name == 'test'
-        assert proj.version == semantic_version.Version('0.1.0-dev')
-        assert proj.root_dir == 'test'
-        assert proj.build_dir == 'test/build'
-        assert proj.install_dir == 'test/release'
-        assert proj.dist_dir == 'test/dist'
-        assert proj.report_dir == 'test/report'
-        assert proj.modules == []
-        assert not proj.time_report is None
-=======
             Project({'NAME':'test'}, 'test', '0.1.0-dev', ['main'], None, 'test', None)
         assert exc_info.value.args[0] == "Invalid build directory"
 
@@ -183,5 +148,4 @@
         assert project.install_dir == os.path.join(project_path, 'build', 'release')
         assert project.dist_dir == os.path.join(project_path, 'build', 'dist')
         assert project.report_dir == os.path.join(project_path, 'build', 'report')
-        assert not project.time_report is None
->>>>>>> 9e3fa61e
+        assert not project.time_report is None